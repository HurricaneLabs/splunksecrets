--- conflicted
+++ resolved
@@ -1,11 +1,8 @@
 from setuptools import setup
 
 
-<<<<<<< HEAD
-VERSION = "1.0.0rc4"
-=======
-VERSION = "0.5.1"
->>>>>>> 14c75495
+
+VERSION = "1.0.0"
 
 
 with open("README.rst", "r") as f:
